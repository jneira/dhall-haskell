--- conflicted
+++ resolved
@@ -894,21 +894,3 @@
     case dhallToJSON specialDoubleExpression of
       Left  err  -> Control.Exception.throwIO err
       Right json -> return json
-<<<<<<< HEAD
-=======
-
--- | Transform json representation into yaml
-jsonToYaml
-    :: Value
-    -> Bool
-    -> Bool
-    -> Data.ByteString.ByteString
-jsonToYaml json documents quoted = case (documents, json) of
-  (True, Data.Yaml.Array elems)
-    -> Data.ByteString.intercalate "\n---\n"
-       $ fmap encodeYaml
-       $ Data.Vector.toList elems
-  _ -> encodeYaml json
-  where
-    encodeYaml = Dhall.JSON.Compat.encodeYaml quoted
->>>>>>> 98c7d4df
